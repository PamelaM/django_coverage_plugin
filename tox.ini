# Licensed under the Apache License: http://www.apache.org/licenses/LICENSE-2.0
# For details: https://github.com/nedbat/django_coverage_plugin/blob/master/NOTICE.txt

# tox configuration for django_coverage_plugin.
#
# To run all the tests:
#
#   $ tox
#
# To run one test:
#
#   $ tox -- tests.test_extends.SsiTest.test_ssi_parsed
#

[tox]
# Don't test 'tip' on python27!
envlist =
<<<<<<< HEAD
    py27-django{18,19,110,110tip,111tip},
    py34-django{18,19,110,110tip,111,111tip,20},
    py35-django{18,19,110,110tip,111,111tip,20,tip},
    py36-django{18,19,110,110tip,111,111tip,20,tip},
=======
    py27-django{18,19,110,111,111tip},
    py34-django{18,19,110,111,111tip,tip},
    py35-django{18,19,110,111,111tip,tip},
    py36-django{18,19,110,111,111tip,tip},
>>>>>>> fa2c6069
    check,doc

[testenv]
deps =
    unittest-mixins==1.1
    django18: Django >=1.8, <1.9
    django19: Django >=1.9, <1.10
    django110: Django >=1.10, <1.11
<<<<<<< HEAD
    django110tip: https://github.com/django/django/archive/stable/1.10.x.tar.gz
=======
>>>>>>> fa2c6069
    django111: Django >=1.11, <2.0
    django111tip: https://github.com/django/django/archive/stable/1.11.x.tar.gz
    django20: Django>=2.0b1,<2.1
    djangotip: https://github.com/django/django/archive/master.tar.gz

commands =
    python -c "import tests.banner"
    python -m unittest {posargs:discover -b}

usedevelop = True

passenv = *

[testenv:check]
deps =
    flake8

commands =
    flake8 --max-line-length=100 setup.py django_coverage_plugin tests

[testenv:doc]
deps =
    sphinx

commands =
    rst2html.py --strict README.rst /tmp/django_coverage_plugin_README.html<|MERGE_RESOLUTION|>--- conflicted
+++ resolved
@@ -15,17 +15,10 @@
 [tox]
 # Don't test 'tip' on python27!
 envlist =
-<<<<<<< HEAD
-    py27-django{18,19,110,110tip,111tip},
-    py34-django{18,19,110,110tip,111,111tip,20},
-    py35-django{18,19,110,110tip,111,111tip,20,tip},
-    py36-django{18,19,110,110tip,111,111tip,20,tip},
-=======
     py27-django{18,19,110,111,111tip},
-    py34-django{18,19,110,111,111tip,tip},
-    py35-django{18,19,110,111,111tip,tip},
-    py36-django{18,19,110,111,111tip,tip},
->>>>>>> fa2c6069
+    py34-django{18,19,110,111,111tip,20},
+    py35-django{18,19,110,111,111tip,20,tip},
+    py36-django{18,19,110,111,111tip,20,tip},
     check,doc
 
 [testenv]
@@ -34,10 +27,6 @@
     django18: Django >=1.8, <1.9
     django19: Django >=1.9, <1.10
     django110: Django >=1.10, <1.11
-<<<<<<< HEAD
-    django110tip: https://github.com/django/django/archive/stable/1.10.x.tar.gz
-=======
->>>>>>> fa2c6069
     django111: Django >=1.11, <2.0
     django111tip: https://github.com/django/django/archive/stable/1.11.x.tar.gz
     django20: Django>=2.0b1,<2.1
